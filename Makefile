.POSIX:

NAME = sfeed_curses
VERSION = 1.0

# theme, see themes/ directory.
SFEED_THEME = mono

# paths
PREFIX = /usr
MANPREFIX = ${PREFIX}/share/man
DOCPREFIX = ${PREFIX}/share/doc/${NAME}

# use system flags.
SFEED_CFLAGS = ${CFLAGS}
<<<<<<< HEAD
SFEED_LDFLAGS = ${LDFLAGS} -lncurses
SFEED_CPPFLAGS = -D_POSIX_C_SOURCE=200809L -D_XOPEN_SOURCE=700 -D_BSD_SOURCE \
=======
SFEED_LDFLAGS = ${LDFLAGS} -lcurses
SFEED_CPPFLAGS = -D_DEFAULT_SOURCE -D_XOPEN_SOURCE=700 -D_BSD_SOURCE \
>>>>>>> 7e4b1bb5
	-DSFEED_THEME=\"themes/${SFEED_THEME}.h\"

# Linux: some distros use ncurses and require -lncurses.
#SFEED_LDFLAGS = ${LDFLAGS} -lncurses

# Gentoo Linux: some distros might also require -ltinfo and -D_DEFAULT_SOURCE
# to prevent warnings about feature macros.
#SFEED_LDFLAGS = ${LDFLAGS} -lcurses -ltinfo

# use minicurses with hardcoded escape sequences (not the system curses).
#SFEED_CPPFLAGS = -D_DEFAULT_SOURCE -D_XOPEN_SOURCE=700 -D_BSD_SOURCE \
#	-DSFEED_THEME=\"themes/${SFEED_THEME}.h\" -DSFEED_MINICURSES
#SFEED_LDFLAGS = ${LDFLAGS}

BIN = sfeed_curses
SCRIPTS = sfeed_content sfeed_markread sfeed_news

SRC = ${BIN:=.c}
HDR = minicurses.h

MAN1 = ${BIN:=.1}\
	${SCRIPTS:=.1}
DOC = \
	LICENSE\
	README

all: ${BIN}

${BIN}: ${@:=.o}

OBJ = ${SRC:.c=.o}

${OBJ}:

.o:
	${CC} -o $@ $< ${SFEED_LDFLAGS}

.c.o:
	${CC} ${SFEED_CFLAGS} ${SFEED_CPPFLAGS} -o $@ -c $<

dist:
	rm -rf "${NAME}-${VERSION}"
	mkdir -p "${NAME}-${VERSION}"
	cp -fR ${MAN1} ${DOC} ${HDR} ${SRC} ${SCRIPTS} Makefile themes \
		"${NAME}-${VERSION}"
	# make tarball
	tar cf - "${NAME}-${VERSION}" | \
		gzip -c > "${NAME}-${VERSION}.tar.gz"
	rm -rf "${NAME}-${VERSION}"

clean:
	rm -f ${BIN} ${OBJ}

install: all
	# installing executable files and scripts.
	mkdir -p "${DESTDIR}${PREFIX}/bin"
	cp -f ${BIN} ${SCRIPTS} "${DESTDIR}${PREFIX}/bin"
	for f in ${BIN} ${SCRIPTS}; do chmod 755 "${DESTDIR}${PREFIX}/bin/$$f"; done
	# installing example files.
	mkdir -p "${DESTDIR}${DOCPREFIX}"
	cp -f README\
		"${DESTDIR}${DOCPREFIX}"
	# installing manual pages for general commands: section 1.
	mkdir -p "${DESTDIR}${MANPREFIX}/man1"
	cp -f ${MAN1} "${DESTDIR}${MANPREFIX}/man1"
	for m in ${MAN1}; do chmod 644 "${DESTDIR}${MANPREFIX}/man1/$$m"; done
	mkdir -p "${DESTDIR}/${PREFIX}/share/applications/hildon"
	cp -f *.desktop "${DESTDIR}/${PREFIX}/share/applications/hildon"

uninstall:
	# removing executable files and scripts.
	for f in ${BIN} ${SCRIPTS}; do rm -f "${DESTDIR}${PREFIX}/bin/$$f"; done
	# removing example files.
	rm -f \
		"${DESTDIR}${DOCPREFIX}/README"
	-rmdir "${DESTDIR}${DOCPREFIX}"
	# removing manual pages.
	for m in ${MAN1}; do rm -f "${DESTDIR}${MANPREFIX}/man1/$$m"; done
	rm -f \
		"${DESTDIR}/${PREFIX}/share/applications/hildon/sfeed_curses.desktop"

.PHONY: all clean dist install uninstall<|MERGE_RESOLUTION|>--- conflicted
+++ resolved
@@ -13,13 +13,8 @@
 
 # use system flags.
 SFEED_CFLAGS = ${CFLAGS}
-<<<<<<< HEAD
 SFEED_LDFLAGS = ${LDFLAGS} -lncurses
-SFEED_CPPFLAGS = -D_POSIX_C_SOURCE=200809L -D_XOPEN_SOURCE=700 -D_BSD_SOURCE \
-=======
-SFEED_LDFLAGS = ${LDFLAGS} -lcurses
 SFEED_CPPFLAGS = -D_DEFAULT_SOURCE -D_XOPEN_SOURCE=700 -D_BSD_SOURCE \
->>>>>>> 7e4b1bb5
 	-DSFEED_THEME=\"themes/${SFEED_THEME}.h\"
 
 # Linux: some distros use ncurses and require -lncurses.
